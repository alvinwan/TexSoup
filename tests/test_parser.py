--- conflicted
+++ resolved
@@ -239,8 +239,7 @@
     soup = TexSoup(r"""\caption{30} % \caption{...""")
     assert '%' not in str(soup.caption)
 
-
-<<<<<<< HEAD
+    
 def test_items_with_labels():
     """Items can have labels with square brackets such as in the description
     environment. See Issue #32."""
@@ -248,7 +247,8 @@
 \item[Python] a high-level general-purpose interpreted programming language.
  \end{description}""")
     assert "Python" in soup.description.item.args
-=======
+
+    
 def test_multiline_args():
     """Tests that macros with arguments are different lines are parsed
     properly. See Issue #31."""
@@ -261,7 +261,6 @@
 {Essay subheading.}""")
     assert "Essay subheading." not in soup.mytitle.args
     assert "Essay title" in soup.mytitle.args
->>>>>>> c9a56b23
 
 
 ##############
